--- conflicted
+++ resolved
@@ -55,11 +55,7 @@
     auto got = service_registry::get_service<demo_service>();
     std::cout << "service name = " << (got ? got->name : "<null>") << "\n";
 
-<<<<<<< HEAD
-    // Use thread_pool for task execution
-=======
     // Use thread_pool directly (not via deprecated executor_interface)
->>>>>>> 713abda2
     auto pool = std::make_shared<thread_pool>("svc_pool");
     std::vector<std::unique_ptr<thread_worker>> workers;
     workers.push_back(std::make_unique<thread_worker>(false));
