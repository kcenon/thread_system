// BSD 3-Clause License
//
// Copyright (c) 2021-2025, 🍀☀🌕🌥 🌊
//
// Redistribution and use in source and binary forms, with or without
// modification, are permitted provided that the following conditions are met:
//
// 1. Redistributions of source code must retain the above copyright notice, this
//    list of conditions and the following disclaimer.
//
// 2. Redistributions in binary form must reproduce the above copyright notice,
//    this list of conditions and the following disclaimer in the documentation
//    and/or other materials provided with the distribution.
//
// 3. Neither the name of the copyright holder nor the names of its
//    contributors may be used to endorse or promote products derived from
//    this software without specific prior written permission.
//
// THIS SOFTWARE IS PROVIDED BY THE COPYRIGHT HOLDERS AND CONTRIBUTORS "AS IS"
// AND ANY EXPRESS OR IMPLIED WARRANTIES, INCLUDING, BUT NOT LIMITED TO, THE
// IMPLIED WARRANTIES OF MERCHANTABILITY AND FITNESS FOR A PARTICULAR PURPOSE ARE
// DISCLAIMED. IN NO EVENT SHALL THE COPYRIGHT HOLDER OR CONTRIBUTORS BE LIABLE
// FOR ANY DIRECT, INDIRECT, INCIDENTAL, SPECIAL, EXEMPLARY, OR CONSEQUENTIAL
// DAMAGES (INCLUDING, BUT NOT LIMITED TO, PROCUREMENT OF SUBSTITUTE GOODS OR
// SERVICES; LOSS OF USE, DATA, OR PROFITS; OR BUSINESS INTERRUPTION) HOWEVER
// CAUSED AND ON ANY THEORY OF LIABILITY, WHETHER IN CONTRACT, STRICT LIABILITY,
// OR TORT (INCLUDING NEGLIGENCE OR OTHERWISE) ARISING IN ANY WAY OUT OF THE USE
// OF THIS SOFTWARE, EVEN IF ADVISED OF THE POSSIBILITY OF SUCH DAMAGE.

/*****************************************************************************
BSD 3-Clause License
*****************************************************************************/

#include <gtest/gtest.h>

#include "scheduler_interface.h"
#include "monitorable_interface.h"

#include "thread_pool.h"
#include "job_queue.h"
#include "callback_job.h"

#include "service_registry.h"

using namespace kcenon::thread;

TEST(interfaces_test, scheduler_interface_job_queue)
{
    job_queue queue;

    std::atomic<int> count{0};
    auto r1 = queue.schedule(std::make_unique<callback_job>([&count]() -> result_void {
        count.fetch_add(1);
        return result_void();
    }));
    EXPECT_TRUE(r1);

    auto j = queue.get_next_job();
    ASSERT_TRUE(j.has_value());
    auto res = j.value()->do_work();
    (void)res;
    EXPECT_EQ(count.load(), 1);
}

TEST(interfaces_test, thread_pool_execute)
{
    auto pool = std::make_shared<thread_pool>("ifx_pool");
    // add one worker
    std::vector<std::unique_ptr<thread_worker>> workers;
    {
        auto w = std::make_unique<thread_worker>(false);
        w->set_wake_interval(std::chrono::milliseconds(10));
        workers.push_back(std::move(w));
    }
    ASSERT_TRUE(pool->enqueue_batch(std::move(workers)));

    std::atomic<int> count{0};
<<<<<<< HEAD
=======
    // Use thread_pool's enqueue method directly instead of deprecated executor_interface
>>>>>>> 713abda2
    auto r = pool->enqueue(std::make_unique<callback_job>([&count]() -> result_void {
        count.fetch_add(1);
        return result_void();
    }));
    ASSERT_TRUE(r);

    // Start after enqueue so worker picks up existing job
    ASSERT_TRUE(pool->start());

    auto start = std::chrono::steady_clock::now();
    while (count.load() < 1 && std::chrono::steady_clock::now() - start < std::chrono::seconds(2)) {
        std::this_thread::sleep_for(std::chrono::milliseconds(10));
    }
    EXPECT_EQ(count.load(), 1);
    EXPECT_TRUE(pool->stop());
}

namespace {
class dummy_monitorable : public monitorable_interface {
public:
    auto get_metrics() -> ::monitoring_interface::metrics_snapshot override {
        return snapshot_;
    }
    void reset_metrics() override { snapshot_ = {}; }
private:
    ::monitoring_interface::metrics_snapshot snapshot_{};
};
}

TEST(interfaces_test, monitorable_interface_mock)
{
    dummy_monitorable m;
    auto s = m.get_metrics();
    (void)s;
    m.reset_metrics();
    SUCCEED();
}

TEST(interfaces_test, service_registry_basic)
{
    struct foo { int v{0}; };
    auto f = std::make_shared<foo>();
    f->v = 42;
    service_registry::register_service<foo>(f);
    auto r = service_registry::get_service<foo>();
    ASSERT_TRUE(r != nullptr);
    EXPECT_EQ(r->v, 42);
}<|MERGE_RESOLUTION|>--- conflicted
+++ resolved
@@ -75,10 +75,7 @@
     ASSERT_TRUE(pool->enqueue_batch(std::move(workers)));
 
     std::atomic<int> count{0};
-<<<<<<< HEAD
-=======
     // Use thread_pool's enqueue method directly instead of deprecated executor_interface
->>>>>>> 713abda2
     auto r = pool->enqueue(std::make_unique<callback_job>([&count]() -> result_void {
         count.fetch_add(1);
         return result_void();
